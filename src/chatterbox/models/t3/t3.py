#chatterbox/src/chatterbox/models/t3/t3.py

# Copyright (c) 2025 Resemble AI
# MIT License
import logging
from typing import Union, Optional, List

logger = logging.getLogger(__name__)

from tqdm import tqdm
import torch
import torch.nn.functional as F
from torch import nn, Tensor
from transformers import LlamaModel, LlamaConfig
from transformers.generation.logits_process import TopPLogitsWarper, RepetitionPenaltyLogitsProcessor, MinPLogitsWarper

from .modules.learned_pos_emb import LearnedPositionEmbeddings

from .modules.cond_enc import T3CondEnc, T3Cond
from .modules.t3_config import T3Config
from .llama_configs import LLAMA_CONFIGS
from .inference.t3_hf_backend import T3HuggingfaceBackend
from .inference.alignment_stream_analyzer import AlignmentStreamAnalyzer
from ..utils import AttrDict


logger = logging.getLogger(__name__)


def _ensure_BOT_EOT(text_tokens: Tensor, hp):
    B = text_tokens.size(0)
    assert (text_tokens == hp.start_text_token).int().sum() >= B, "missing start_text_token"
    assert (text_tokens == hp.stop_text_token).int().sum() >= B, "missing stop_text_token"


class T3(nn.Module):
    """
    Token-To-Token (T3) TTS model using huggingface transformer models as backbones,
        * tokenization, including start / stop tokens are always added externally to this class
        * conditioning data like CLAP, emotion, etc are all in a separate file for more modularity
        * careful! this class assumes relative positional encoding -- with absolute PE, we would at
            least want to reset the position to 0 when speech tokens begin, and optionally use a
            different PE embedding space for speech.
    """

    def __init__(self, hp=None):
        if hp is None:
            hp = T3Config.english_only()  # Default to English-only config for backward compatibility
        super().__init__()
        self.hp = hp
        self.cfg = LlamaConfig(**LLAMA_CONFIGS[hp.llama_config_name])
        self.tfmr = LlamaModel(self.cfg)
        self.dim = self.cfg.hidden_size
        self.deepspeed_patch_applied = False

        # conditioning / embedding
        self.cond_enc = T3CondEnc(hp)
        self.text_emb = nn.Embedding(hp.text_tokens_dict_size, self.dim)
        self.speech_emb = nn.Embedding(hp.speech_tokens_dict_size, self.dim)

        # custom position embedding
        if hp.input_pos_emb == "learned":
            max_text_seq_len = hp.max_text_tokens + 2
            self.text_pos_emb = LearnedPositionEmbeddings(max_text_seq_len, self.dim)

            max_mel_seq_len = hp.max_speech_tokens + 2 + 2
            self.speech_pos_emb = LearnedPositionEmbeddings(max_mel_seq_len, self.dim)

        # logit projection
        self.text_head = nn.Linear(self.cfg.hidden_size, hp.text_tokens_dict_size, bias=False)
        self.speech_head = nn.Linear(self.cfg.hidden_size, hp.speech_tokens_dict_size, bias=False)
        self.compiled = False

    @property
    def device(self):
        return self.speech_head.weight.device

    def prepare_conditioning(self, t3_cond: T3Cond):
        """
        Token cond data needs to be embedded, so that needs to be here instead of in `T3CondEnc`.
        """
        if t3_cond.cond_prompt_speech_tokens is not None and t3_cond.cond_prompt_speech_emb is None:
            t3_cond.cond_prompt_speech_emb = self.speech_emb(t3_cond.cond_prompt_speech_tokens) + \
                self.speech_pos_emb(t3_cond.cond_prompt_speech_tokens)
        return self.cond_enc(t3_cond)  # (B, len_cond, dim)

    def prepare_input_embeds(
        self,
        *,
        t3_cond: T3Cond,
        text_tokens: torch.LongTensor,
        speech_tokens: torch.LongTensor,
        cfg_weight: float = 0.0,
    ):
        # prepare input embeddings (skip backbone tranformer embeddings)
        cond_emb = self.prepare_conditioning(t3_cond)  # (B, len_cond, dim)
        text_emb = self.text_emb(text_tokens)  # (B, len_text, dim)
        if cfg_weight > 0.0:
            B = text_tokens.size(0) // 2
            text_emb[B:].zero_()  # CFG uncond

        speech_emb = self.speech_emb(speech_tokens)  # (B, len_speech, dim)
        if self.hp.input_pos_emb == "learned":
            text_emb = text_emb + self.text_pos_emb(text_tokens)
            speech_emb = speech_emb + self.speech_pos_emb(speech_tokens)
        len_cond = cond_emb.size(1)

        if cond_emb.size(0) != text_emb.size(0):
             cond_emb = cond_emb.expand(text_emb.size(0), -1, -1)

        # concat
        embeds = torch.cat([cond_emb, text_emb, speech_emb], dim=1) # (B, length, dim)
        return embeds, len_cond

    def forward(
        self,
        *,
        t3_cond: T3Cond,
        text_tokens: torch.LongTensor,
        text_token_lens: torch.LongTensor,
        speech_tokens: torch.LongTensor,
        speech_token_lens: torch.LongTensor,
        training=False,
    ):
        _ensure_BOT_EOT(text_tokens, self.hp)

        # prepare custom input embeds
        embeds, len_cond = self.prepare_input_embeds(
            t3_cond=t3_cond,
            text_tokens=text_tokens,
            speech_tokens=speech_tokens,
        )

        # backbone tranformer forward
        tfmr_out = self.tfmr.forward(
            input_ids=None,
            # position_ids=position_ids, # TODO? ROPE should be fine?
            inputs_embeds=embeds,
            output_hidden_states=True,
            return_dict=True,
            use_cache=(not training),
        )
        hidden_states = tfmr_out.hidden_states[-1]  # final tfmr layer output, (B, seq, dim)

        # post-processing: splice out text and speech parts of hidden states
        len_text = text_tokens.size(1)
        len_speech = speech_tokens.size(1)
        B, _, dim = hidden_states.shape
        device, dtype = hidden_states.device, hidden_states.dtype
        text_latents = torch.zeros(B, len_text, dim, dtype=dtype, device=device)
        speech_latents = torch.zeros(B, len_speech, dim, dtype=dtype, device=device)
        ttl, stl = text_token_lens, speech_token_lens
        for i in range(B):
            text_end = len_cond + ttl[i].item()
            speech_start = len_cond + text_tokens.size(1)
            speech_end = speech_start + stl[i].item()
            text_latents[i, :ttl[i]] = hidden_states[i, len_cond:text_end]
            speech_latents[i, :stl[i]] = hidden_states[i, speech_start:speech_end]

        # logit projection
        text_logits = self.text_head(text_latents)
        speech_logits = self.speech_head(speech_latents)

        return AttrDict(
            text_logits=text_logits,
            text_latents=text_latents,
            speech_logits=speech_logits,
            speech_latents=speech_latents,
            hidden_states=hidden_states,
        )

    def loss(
        self,
        *,
        t3_cond: T3Cond,
        text_tokens: torch.LongTensor,
        text_token_lens: torch.LongTensor,
        speech_tokens: torch.LongTensor,
        speech_token_lens: torch.LongTensor,
    ):
        "training method"
        len_text = text_tokens.size(1)
        len_speech = speech_tokens.size(1)
        assert len_text == text_token_lens.max()
        assert len_speech == speech_token_lens.max()

        out = self.forward(
            t3_cond=t3_cond,
            text_tokens=text_tokens,
            text_token_lens=text_token_lens,
            speech_tokens=speech_tokens,
            speech_token_lens=speech_token_lens,
            training=True,
        )  # (B, seq, vocab_size)

        # Calc CCE losses
        IGNORE_ID = -100
        device = out.text_logits.device
        mask_text = torch.arange(len_text, device=device)[None] >= text_token_lens[:, None]  # (B, len_text)
        mask_speech = torch.arange(len_speech, device=device)[None] >= speech_token_lens[:, None]  # (B, len_speech)
        masked_text = text_tokens.masked_fill(mask_text, IGNORE_ID)
        masked_speech = speech_tokens.masked_fill(mask_speech, IGNORE_ID)
        loss_text = F.cross_entropy(out.text_logits, masked_text, ignore_index=IGNORE_ID)
        loss_speech = F.cross_entropy(out.speech_logits, masked_speech, ignore_index=IGNORE_ID)

        return loss_text, loss_speech

    @torch.inference_mode()
    def inference(
        self,
        *,
        t3_cond: T3Cond,
        text_tokens: Tensor,
        initial_speech_tokens: Optional[Tensor]=None,
        # misc conditioning
        prepend_prompt_speech_tokens: Optional[Tensor]=None,
        # HF generate args
        num_return_sequences=1,
        max_new_tokens=None,
        stop_on_eos=True,
        do_sample=True,
        temperature=0.8,
        top_p=0.95,
        min_p=0.05,
        length_penalty=1.0,
        repetition_penalty=1.2,
<<<<<<< HEAD
        cfg_weight=0.5,
    ):
=======
        cfg_weight=0,
    ) -> List[torch.Tensor]:
>>>>>>> a9e8a884
        """
        Args:
            text_tokens: a 1D (unbatched) or 2D (batched) tensor.
        """
        # Validate / sanitize inputs
        assert prepend_prompt_speech_tokens is None, "not implemented"
        _ensure_BOT_EOT(text_tokens, self.hp)
        text_tokens = torch.atleast_2d(text_tokens).to(dtype=torch.long, device=self.device)
        B_orig = text_tokens.size(0)
        if cfg_weight > 0.0:
            B_orig = B_orig // 2

        max_new_tokens = max_new_tokens or self.hp.max_speech_tokens

        # Default initial speech to a single start-of-speech token
        if initial_speech_tokens is None:
            initial_speech_tokens = self.hp.start_speech_token * torch.ones_like(text_tokens[:, :1])

        # Prepare custom input embeds
        embeds, len_cond = self.prepare_input_embeds(
            t3_cond=t3_cond,
            text_tokens=text_tokens,
            speech_tokens=initial_speech_tokens,
            cfg_weight=cfg_weight,
        )

        # In order to use the standard HF generate method, we need to extend some methods to inject our custom logic
        # Note the llama-specific logic. Other tfmr types can be added later.

        self.compiled = False

        # TODO? synchronize the expensive compile function
        # with self.compile_lock:
        if not self.compiled:
            # Default to None for English models, only create for multilingual
            alignment_stream_analyzer = None
            if self.hp.is_multilingual:
                alignment_stream_analyzer = AlignmentStreamAnalyzer(
                    self.tfmr,
                    None,
                    text_tokens_slice=(len_cond, len_cond + text_tokens.size(-1)),
                    alignment_layer_idx=9, # TODO: hparam or something?
                    eos_idx=self.hp.stop_speech_token,
                )
                assert alignment_stream_analyzer.eos_idx == self.hp.stop_speech_token

            patched_model = T3HuggingfaceBackend(
                config=self.cfg,
                llama=self.tfmr,
                speech_enc=self.speech_emb,
                speech_head=self.speech_head,
                alignment_stream_analyzer=alignment_stream_analyzer,
            )
            self.patched_model = patched_model
            self.compiled = True

        inputs_embeds = embeds
        device = embeds.device

<<<<<<< HEAD
        bos_token = torch.tensor([[self.hp.start_speech_token]], dtype=torch.long, device=device)
        bos_embed = self.speech_emb(bos_token)  # shape: (B, 1, embed_dim)
        bos_embed = bos_embed + self.speech_pos_emb.get_fixed_embedding(0)

        # batch_size=2 for CFG
        bos_embed = torch.cat([bos_embed, bos_embed])

        # Combine condition and BOS token for the initial input
        inputs_embeds = torch.cat([embeds, bos_embed], dim=1)

        # Track generated token ids; start with the BOS token.
        generated_ids = bos_token.clone()
        predicted = []  # To store the predicted tokens
=======
        # Track generated token ids; start with the initial tokens.
        generated_ids = initial_speech_tokens.clone()
>>>>>>> a9e8a884

        # Instantiate the logits processors.
        top_p_warper = TopPLogitsWarper(top_p=top_p)
        min_p_warper = MinPLogitsWarper(min_p=min_p)
        top_p_warper = TopPLogitsWarper(top_p=top_p)
        repetition_penalty_processor = RepetitionPenaltyLogitsProcessor(penalty=float(repetition_penalty))

        # ---- Initial Forward Pass (no kv_cache yet) ----
        output = self.patched_model(
            inputs_embeds=inputs_embeds,
            past_key_values=None,
            use_cache=True,
            output_attentions=True,
            output_hidden_states=True,
            return_dict=True,
        )
        # Initialize kv_cache with the full context.
        past = output.past_key_values

        # ---- Generation Loop using kv_cache ----
        len_initial_speech = initial_speech_tokens.size(1)

        # for CFG, we only need to track the conditional part for repetition penalty and output
        # Pre-allocate tensor to avoid memory leak from torch.cat
        max_len = len_initial_speech + max_new_tokens
        generated_ids_cond = torch.full((B_orig, max_len), 0, dtype=torch.long, device=device)
        generated_ids_cond[:, :len_initial_speech] = generated_ids[0:B_orig]
        
        is_finished = torch.zeros(B_orig, dtype=torch.bool, device=device)
        current_token_idx = len_initial_speech

        for i in tqdm(range(max_new_tokens), desc="Sampling", dynamic_ncols=True):
<<<<<<< HEAD
            logits_step = output.logits[:, -1, :]                
            # CFG combine  → (1, V)
            cond   = logits_step[0:1, :]
            uncond = logits_step[1:2, :]
            cfg = torch.as_tensor(cfg_weight, device=cond.device, dtype=cond.dtype)
            logits = cond + cfg * (cond - uncond)
            
            # Apply alignment stream analyzer integrity checks
            if self.patched_model.alignment_stream_analyzer is not None:
                if logits.dim() == 1:            # guard in case something upstream squeezed
                    logits = logits.unsqueeze(0) # (1, V)
                # Pass the last generated token for repetition tracking
                last_token = generated_ids[0, -1].item() if len(generated_ids[0]) > 0 else None
                logits = self.patched_model.alignment_stream_analyzer.step(logits, next_token=last_token)  # (1, V)

            # Apply repetition penalty
            ids_for_proc = generated_ids[:1, ...]   # batch = 1
            logits = repetition_penalty_processor(ids_for_proc, logits)  # expects (B,V)
            
            # Apply temperature scaling.
            if temperature != 1.0:
                logits = logits / temperature
                
            # Apply min_p and top_p filtering
            logits = min_p_warper(ids_for_proc, logits)
            logits = top_p_warper(ids_for_proc, logits)
=======
            if is_finished.all():
                break

            logits = output.logits[:, -1, :]

            # CFG
            if cfg_weight > 0.0:
                logits_cond = logits[0:B_orig]
                logits_uncond = logits[B_orig:]
                logits = logits_cond + cfg_weight * (logits_cond - logits_uncond)

            # Apply temperature scaling.
            if temperature != 1.0:
                logits = logits / temperature

            # Apply repetition penalty and top‑p filtering.
            # Pass only the generated part to the repetition penalty processor
            logits = repetition_penalty_processor(generated_ids_cond[:, :current_token_idx], logits)
            logits = min_p_warper(None, logits)
            logits = top_p_warper(None, logits)
            
            # For finished sequences, force sampling of the EOS token.
            logits[is_finished, :] = -float("Inf")
            logits[is_finished, self.hp.stop_speech_token] = 0.0
>>>>>>> a9e8a884

            # Convert logits to probabilities and sample the next token.
            probs = torch.softmax(logits, dim=-1)
            next_token = torch.multinomial(probs, num_samples=1)  # shape: (B, 1)

            # Update the pre-allocated tensor in-place
            generated_ids_cond[:, current_token_idx] = next_token.squeeze(-1)
            current_token_idx += 1

            # Check for EOS token.
<<<<<<< HEAD
            if next_token.view(-1) == self.hp.stop_speech_token:
                logger.info(f"✅ EOS token detected! Stopping generation at step {i+1}")
                break
=======
            is_finished |= (next_token.view(-1) == self.hp.stop_speech_token)
>>>>>>> a9e8a884

            # Get embedding for the new token.
            next_token_embed = self.speech_emb(next_token)
            next_token_embed = next_token_embed + self.speech_pos_emb.get_fixed_embedding(len_initial_speech + i)

            #  For CFG
            next_token_embed = torch.cat([next_token_embed, next_token_embed])

            # Forward pass with only the new token and the cached past.
            output = self.patched_model(
                inputs_embeds=next_token_embed,
                past_key_values=past,
                output_attentions=True,
                output_hidden_states=True,
                return_dict=True,
            )
            # Update the kv_cache.
            past = output.past_key_values

        # Un-batch and trim EOS token
        output_tokens = []
        for gen_ids in generated_ids_cond:
            # Remove initial speech tokens that were passed in
            gen_ids = gen_ids[len_initial_speech:]
            eos_idx = (gen_ids == self.hp.stop_speech_token).nonzero(as_tuple=True)[0]
            if len(eos_idx) > 0:
                gen_ids = gen_ids[:eos_idx[0]]
            output_tokens.append(gen_ids)

        return output_tokens<|MERGE_RESOLUTION|>--- conflicted
+++ resolved
@@ -224,13 +224,8 @@
         min_p=0.05,
         length_penalty=1.0,
         repetition_penalty=1.2,
-<<<<<<< HEAD
         cfg_weight=0.5,
     ):
-=======
-        cfg_weight=0,
-    ) -> List[torch.Tensor]:
->>>>>>> a9e8a884
         """
         Args:
             text_tokens: a 1D (unbatched) or 2D (batched) tensor.
@@ -290,7 +285,6 @@
         inputs_embeds = embeds
         device = embeds.device
 
-<<<<<<< HEAD
         bos_token = torch.tensor([[self.hp.start_speech_token]], dtype=torch.long, device=device)
         bos_embed = self.speech_emb(bos_token)  # shape: (B, 1, embed_dim)
         bos_embed = bos_embed + self.speech_pos_emb.get_fixed_embedding(0)
@@ -304,10 +298,6 @@
         # Track generated token ids; start with the BOS token.
         generated_ids = bos_token.clone()
         predicted = []  # To store the predicted tokens
-=======
-        # Track generated token ids; start with the initial tokens.
-        generated_ids = initial_speech_tokens.clone()
->>>>>>> a9e8a884
 
         # Instantiate the logits processors.
         top_p_warper = TopPLogitsWarper(top_p=top_p)
@@ -340,7 +330,6 @@
         current_token_idx = len_initial_speech
 
         for i in tqdm(range(max_new_tokens), desc="Sampling", dynamic_ncols=True):
-<<<<<<< HEAD
             logits_step = output.logits[:, -1, :]                
             # CFG combine  → (1, V)
             cond   = logits_step[0:1, :]
@@ -367,32 +356,6 @@
             # Apply min_p and top_p filtering
             logits = min_p_warper(ids_for_proc, logits)
             logits = top_p_warper(ids_for_proc, logits)
-=======
-            if is_finished.all():
-                break
-
-            logits = output.logits[:, -1, :]
-
-            # CFG
-            if cfg_weight > 0.0:
-                logits_cond = logits[0:B_orig]
-                logits_uncond = logits[B_orig:]
-                logits = logits_cond + cfg_weight * (logits_cond - logits_uncond)
-
-            # Apply temperature scaling.
-            if temperature != 1.0:
-                logits = logits / temperature
-
-            # Apply repetition penalty and top‑p filtering.
-            # Pass only the generated part to the repetition penalty processor
-            logits = repetition_penalty_processor(generated_ids_cond[:, :current_token_idx], logits)
-            logits = min_p_warper(None, logits)
-            logits = top_p_warper(None, logits)
-            
-            # For finished sequences, force sampling of the EOS token.
-            logits[is_finished, :] = -float("Inf")
-            logits[is_finished, self.hp.stop_speech_token] = 0.0
->>>>>>> a9e8a884
 
             # Convert logits to probabilities and sample the next token.
             probs = torch.softmax(logits, dim=-1)
@@ -403,13 +366,9 @@
             current_token_idx += 1
 
             # Check for EOS token.
-<<<<<<< HEAD
             if next_token.view(-1) == self.hp.stop_speech_token:
                 logger.info(f"✅ EOS token detected! Stopping generation at step {i+1}")
                 break
-=======
-            is_finished |= (next_token.view(-1) == self.hp.stop_speech_token)
->>>>>>> a9e8a884
 
             # Get embedding for the new token.
             next_token_embed = self.speech_emb(next_token)
