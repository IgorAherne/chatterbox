# example_tts.py

import torchaudio as ta
import torch
from chatterbox.tts import ChatterboxTTS
from chatterbox.mtl_tts import ChatterboxMultilingualTTS

# Automatically detect the best available device
if torch.cuda.is_available():
    device = "cuda"
elif torch.backends.mps.is_available():
    device = "mps"
else:
    device = "cpu"

print(f"Using device: {device}")

model = ChatterboxTTS.from_pretrained(device=device)

text = "Ezreal and Jinx teamed up with Ahri, Yasuo, and Teemo to take down the enemy's Nexus."
wav = model.generate(text)
ta.save("test-default-voice.wav", wav, model.sr)

<<<<<<< HEAD
multilingual_model = ChatterboxMultilingualTTS.from_pretrained(device=device)
text = "Bonjour, comment ça va? Ceci est le modèle de synthèse vocale multilingue Chatterbox, il prend en charge 23 langues."
wav = multilingual_model.generate(text, language_id="fr")
ta.save("test-2.wav", wav, multilingual_model.sr)


# If you want to synthesize with a different voice, specify the audio prompt
AUDIO_PROMPT_PATH = "YOUR_FILE.wav"
wav = model.generate(text, audio_prompt_path=AUDIO_PROMPT_PATH)
ta.save("test-3.wav", wav, model.sr)
=======

# If you want to synthesize with a different voice, specify the audio prompt:
AUDIO_PROMPT_PATH = "C:\\_myDrive\\repos\\auto-vlog\\assets\\audio_sample1.wav"


# Batching - list of strings to synthesize multiple different texts in a single batch.
# This is the most efficient way to process multiple, different prompts at once.
# Careful: 1 text = 1 additional KV Cache (Vram)
texts_batch = [ "This is the first sentence to be synthesized in a batch.",
                "This is the second one." ]

wavs_batch = model.generate(texts_batch, audio_prompt_path=AUDIO_PROMPT_PATH)
for i, wav in enumerate(wavs_batch):
    ta.save(f"test-batch-{i+1}.wav", wav, model.sr)


# Batching - Use num_return_sequences to generate multiple variations for each text.
# This is highly efficient for creating diverse samples, as the prompt is only processed once.
# Without making extra KV Caches. 
num_variations = 3

wavs_batch_multi = model.generate(texts_batch, audio_prompt_path=AUDIO_PROMPT_PATH, num_return_sequences=num_variations)
for i, group in enumerate(wavs_batch_multi):
    for j, wav in enumerate(group):
        ta.save(f"test-batch-{i+1}-variant-{j+1}.wav", wav, model.sr)
>>>>>>> a9e8a884
<|MERGE_RESOLUTION|>--- conflicted
+++ resolved
@@ -21,7 +21,6 @@
 wav = model.generate(text)
 ta.save("test-default-voice.wav", wav, model.sr)
 
-<<<<<<< HEAD
 multilingual_model = ChatterboxMultilingualTTS.from_pretrained(device=device)
 text = "Bonjour, comment ça va? Ceci est le modèle de synthèse vocale multilingue Chatterbox, il prend en charge 23 langues."
 wav = multilingual_model.generate(text, language_id="fr")
@@ -31,31 +30,4 @@
 # If you want to synthesize with a different voice, specify the audio prompt
 AUDIO_PROMPT_PATH = "YOUR_FILE.wav"
 wav = model.generate(text, audio_prompt_path=AUDIO_PROMPT_PATH)
-ta.save("test-3.wav", wav, model.sr)
-=======
-
-# If you want to synthesize with a different voice, specify the audio prompt:
-AUDIO_PROMPT_PATH = "C:\\_myDrive\\repos\\auto-vlog\\assets\\audio_sample1.wav"
-
-
-# Batching - list of strings to synthesize multiple different texts in a single batch.
-# This is the most efficient way to process multiple, different prompts at once.
-# Careful: 1 text = 1 additional KV Cache (Vram)
-texts_batch = [ "This is the first sentence to be synthesized in a batch.",
-                "This is the second one." ]
-
-wavs_batch = model.generate(texts_batch, audio_prompt_path=AUDIO_PROMPT_PATH)
-for i, wav in enumerate(wavs_batch):
-    ta.save(f"test-batch-{i+1}.wav", wav, model.sr)
-
-
-# Batching - Use num_return_sequences to generate multiple variations for each text.
-# This is highly efficient for creating diverse samples, as the prompt is only processed once.
-# Without making extra KV Caches. 
-num_variations = 3
-
-wavs_batch_multi = model.generate(texts_batch, audio_prompt_path=AUDIO_PROMPT_PATH, num_return_sequences=num_variations)
-for i, group in enumerate(wavs_batch_multi):
-    for j, wav in enumerate(group):
-        ta.save(f"test-batch-{i+1}-variant-{j+1}.wav", wav, model.sr)
->>>>>>> a9e8a884
+ta.save("test-3.wav", wav, model.sr)